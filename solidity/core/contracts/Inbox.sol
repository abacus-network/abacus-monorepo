// SPDX-License-Identifier: MIT OR Apache-2.0
pragma solidity >=0.6.11;

// ============ Internal Imports ============
import {Version0} from "./Version0.sol";
import {Common} from "./Common.sol";
import {MerkleLib} from "../libs/Merkle.sol";
import {Message} from "../libs/Message.sol";
import {IMessageRecipient} from "../interfaces/IMessageRecipient.sol";
import {IInbox} from "../interfaces/IInbox.sol";
// ============ External Imports ============
import {TypedMemView} from "@summa-tx/memview-sol/contracts/TypedMemView.sol";

/**
 * @title Inbox
 * @author Celo Labs Inc.
 * @notice Track root updates on Outbox, prove and dispatch messages to end
 * recipients.
 */
contract Inbox is IInbox, Version0, Common {
    // ============ Libraries ============

    using MerkleLib for MerkleLib.Tree;
    using TypedMemView for bytes;
    using TypedMemView for bytes29;
    using Message for bytes29;

    // ============ Enums ============

    // Status of Message:
    //   0 - None - message has not been proven or processed
    //   1 - Proven - message inclusion proof has been validated
    //   2 - Processed - message has been dispatched to recipient
    enum MessageStatus {
        None,
        Proven,
        Processed
    }

    // ============ Public Storage ============

    // Domain of outbox chain
    uint32 public override remoteDomain;
    // re-entrancy guard
    uint8 private entered;
    // Mapping of message leaves to MessageStatus
    mapping(bytes32 => MessageStatus) public messages;

    // ============ Upgrade Gap ============

    // gap for upgrade safety
    uint256[47] private __GAP;

    // ============ Events ============

    /**
     * @notice Emitted when message is processed
     * @param messageHash Hash of message that failed to process
     */
    event Process(bytes32 indexed messageHash);

    // ============ Constructor ============

    // solhint-disable-next-line no-empty-blocks
    constructor(uint32 _localDomain) Common(_localDomain) {}

    // ============ Initializer ============

    function initialize(
        uint32 _remoteDomain,
        address _validatorManager,
        bytes32 _checkpointedRoot,
        uint256 _checkpointedIndex
    ) public initializer {
        __Common_initialize(_validatorManager);
        entered = 1;
        remoteDomain = _remoteDomain;
        _checkpoint(_checkpointedRoot, _checkpointedIndex);
    }

    // ============ External Functions ============

    /**
     * @notice Checkpoints the provided root and index.
     * @dev Called by the ValidatorManager, which is responsible for verifying
     * quorum of validator signatures on the checkpoint.
     * @dev Reverts if checkpoints's index is not greater than our latest index.
     * @param _root Checkpoint's merkle root.
     * @param _index Checkpoint's index.
     */
<<<<<<< HEAD
    function checkpoint(bytes32 _root, uint256 _index)
        external
        onlyValidatorManager
    {
        // Ensure that the checkpoint is more recent than the latest we've seen.
=======
    function checkpoint(
        bytes32 _root,
        uint256 _index,
        bytes calldata _signature
    ) external override {
        // ensure that update is more recent than the latest we've seen
>>>>>>> 9592b284
        require(_index > checkpoints[checkpointedRoot], "old checkpoint");
        _checkpoint(_root, _index);
    }

    /**
     * @notice First attempts to prove the validity of provided formatted
     * `message`. If the message is successfully proven, then tries to process
     * message.
     * @dev Reverts if `prove` call returns false
     * @param _message Formatted message (refer to Common.sol Message library)
     * @param _proof Merkle proof of inclusion for message's leaf
     * @param _index Index of leaf in outbox's merkle tree
     */
    function proveAndProcess(
        bytes calldata _message,
        bytes32[32] calldata _proof,
        uint256 _index
    ) external override {
        require(prove(keccak256(_message), _proof, _index), "!prove");
        process(_message);
    }

    // ============ Public Functions ============

    /**
     * @notice Given formatted message, attempts to dispatch
     * message payload to end recipient.
     * @dev Recipient must implement a `handle` method (refer to IMessageRecipient.sol)
     * Reverts if formatted message's destination domain is not the Inbox's domain,
     * if message has not been proven, or if the dispatch transaction fails.
     * @param _message Formatted message
     */
    function process(bytes calldata _message) public {
        bytes29 _m = _message.ref(0);
        // ensure message was meant for this domain
        require(_m.destination() == localDomain, "!destination");
        // ensure message has been proven
        bytes32 _messageHash = _m.keccak();
        require(messages[_messageHash] == MessageStatus.Proven, "!proven");
        // check re-entrancy guard
        require(entered == 1, "!reentrant");
        entered = 0;
        // update message status as processed
        messages[_messageHash] = MessageStatus.Processed;
        IMessageRecipient _recipient = IMessageRecipient(_m.recipientAddress());
        _recipient.handle(_m.origin(), _m.sender(), _m.body().clone());
        // emit process results
        emit Process(_messageHash);
        // reset re-entrancy guard
        entered = 1;
    }

    /**
     * @notice Attempts to prove the validity of message given its leaf, the
     * merkle proof of inclusion for the leaf, and the index of the leaf.
     * @dev Reverts if message's MessageStatus != None (i.e. if message was
     * already proven or processed)
     * @dev For convenience, we allow proving against any previous root.
     * This means that witnesses never need to be updated for the new root
     * @param _leaf Leaf of message to prove
     * @param _proof Merkle proof of inclusion for leaf
     * @param _index Index of leaf in outbox's merkle tree
     * @return Returns true if proof was valid and `prove` call succeeded
     **/
    function prove(
        bytes32 _leaf,
        bytes32[32] calldata _proof,
        uint256 _index
    ) public returns (bool) {
        // ensure that message has not been proven or processed
        require(messages[_leaf] == MessageStatus.None, "!MessageStatus.None");
        // calculate the expected root based on the proof
        bytes32 _calculatedRoot = MerkleLib.branchRoot(_leaf, _proof, _index);
        // if the root is valid, change status to Proven
        if (checkpoints[_calculatedRoot] > 0) {
            messages[_leaf] = MessageStatus.Proven;
            return true;
        }
        return false;
    }
}<|MERGE_RESOLUTION|>--- conflicted
+++ resolved
@@ -88,20 +88,11 @@
      * @param _root Checkpoint's merkle root.
      * @param _index Checkpoint's index.
      */
-<<<<<<< HEAD
     function checkpoint(bytes32 _root, uint256 _index)
         external
         onlyValidatorManager
     {
         // Ensure that the checkpoint is more recent than the latest we've seen.
-=======
-    function checkpoint(
-        bytes32 _root,
-        uint256 _index,
-        bytes calldata _signature
-    ) external override {
-        // ensure that update is more recent than the latest we've seen
->>>>>>> 9592b284
         require(_index > checkpoints[checkpointedRoot], "old checkpoint");
         _checkpoint(_root, _index);
     }
