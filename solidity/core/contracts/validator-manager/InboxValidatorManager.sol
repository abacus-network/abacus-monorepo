--- conflicted
+++ resolved
@@ -6,7 +6,6 @@
 import {IInbox} from "../../interfaces/IInbox.sol";
 import {SchnorrValidatorManager} from "./SchnorrValidatorManager.sol";
 import {BN256} from "../../libs/BN256.sol";
-import "hardhat/console.sol";
 
 /**
  * @title InboxValidatorManager
@@ -66,7 +65,6 @@
 
     // ============ External Functions ============
 
-<<<<<<< HEAD
     function process(
         IInbox _inbox,
         Checkpoint calldata _checkpoint,
@@ -168,32 +166,5 @@
             _proofs,
             _leafIndices
         );
-=======
-    /**
-     * @notice Verifies a signed checkpoint and submits a message for processing.
-     * @dev Reverts if `_signatures` is not a quorum of validator signatures.
-     * @dev Reverts if `_signatures` is not sorted in ascending order by the signer
-     * address, which is required for duplicate detection.
-     * @param _inbox The inbox to submit the message to.
-     * @param _root The merkle root of the signed checkpoint.
-     * @param _index The index of the signed checkpoint.
-     * @param _signatures Signatures over the checkpoint to be checked for a validator
-     * quorum. Must be sorted in ascending order by signer address.
-     * @param _message The message to process.
-     * @param _proof Merkle proof of inclusion for message's leaf
-     * @param _leafIndex Index of leaf in outbox's merkle tree
-     */
-    function process(
-        IInbox _inbox,
-        bytes32 _root,
-        uint256 _index,
-        bytes[] calldata _signatures,
-        bytes calldata _message,
-        bytes32[32] calldata _proof,
-        uint256 _leafIndex
-    ) external {
-        require(isQuorum(_root, _index, _signatures), "!quorum");
-        _inbox.process(_root, _index, _message, _proof, _leafIndex);
->>>>>>> ee153bea
     }
 }