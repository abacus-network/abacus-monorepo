// SPDX-License-Identifier: MIT OR Apache-2.0
pragma solidity >=0.6.11;

<<<<<<< HEAD
import {ICommon} from "./ICommon.sol";

interface IInbox is ICommon {
=======
import {IMailbox} from "./IMailbox.sol";

interface IInbox is IMailbox {
>>>>>>> ee153bea
    function remoteDomain() external returns (uint32);

    function process(
        bytes32 _root,
        uint256 _index,
        bytes calldata _message,
        bytes32[32] calldata _proof,
<<<<<<< HEAD
        uint256 _leafIndex,
        bytes calldata _sovereignData
=======
        uint256 _leafIndex
>>>>>>> ee153bea
    ) external;

    function batchProcess(
        bytes32 _root,
        uint256 _index,
        bytes[] calldata _messages,
        bytes32[32][] calldata _proofs,
        uint256[] calldata _leafIndices
    ) external;
}<|MERGE_RESOLUTION|>--- conflicted
+++ resolved
@@ -1,15 +1,9 @@
 // SPDX-License-Identifier: MIT OR Apache-2.0
 pragma solidity >=0.6.11;
 
-<<<<<<< HEAD
-import {ICommon} from "./ICommon.sol";
-
-interface IInbox is ICommon {
-=======
 import {IMailbox} from "./IMailbox.sol";
 
 interface IInbox is IMailbox {
->>>>>>> ee153bea
     function remoteDomain() external returns (uint32);
 
     function process(
@@ -17,12 +11,7 @@
         uint256 _index,
         bytes calldata _message,
         bytes32[32] calldata _proof,
-<<<<<<< HEAD
-        uint256 _leafIndex,
-        bytes calldata _sovereignData
-=======
         uint256 _leafIndex
->>>>>>> ee153bea
     ) external;
 
     function batchProcess(
