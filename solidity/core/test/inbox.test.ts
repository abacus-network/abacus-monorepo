/* eslint-disable @typescript-eslint/no-floating-promises */
import { SignerWithAddress } from '@nomiclabs/hardhat-ethers/signers';
import { expect } from 'chai';
import { ethers } from 'hardhat';

import { types, utils } from '@abacus-network/utils';
import { MessageStatus } from '@abacus-network/utils/dist/src/types';

import {
  BadRecipient1__factory,
  BadRecipient3__factory,
  BadRecipient5__factory,
  BadRecipient6__factory,
  BadRecipientHandle__factory,
  TestInbox,
  TestInbox__factory,
  TestRecipient__factory,
  TestValidatorManager,
  TestValidatorManager__factory,
} from '../types';

const proveAndProcessTestCases = require('../../../vectors/proveAndProcess.json');
const messageWithProof = require('../../../vectors/messageWithProof.json');

const localDomain = 3000;
const remoteDomain = 1000;

describe('Inbox', async () => {
  const badRecipientFactories = [
    BadRecipient1__factory,
    BadRecipient3__factory,
    BadRecipient5__factory,
    BadRecipient6__factory,
  ];

  let inbox: TestInbox,
    signer: SignerWithAddress,
    abacusMessageSender: SignerWithAddress,
    validatorManager: TestValidatorManager;

  before(async () => {
    [signer, abacusMessageSender] = await ethers.getSigners();
    // Inbox.initialize will ensure the validator manager is a contract.
    // TestValidatorManager doesn't have any special logic, it just submits
    // checkpoints without any signature verification.
    const testValidatorManagerFactory = new TestValidatorManager__factory(
      signer,
    );
    validatorManager = await testValidatorManagerFactory.deploy();
  });

  beforeEach(async () => {
    const inboxFactory = new TestInbox__factory(signer);
    inbox = await inboxFactory.deploy(localDomain);
    await inbox.initialize(remoteDomain, validatorManager.address);
  });

  it('Cannot be initialized twice', async () => {
    await expect(
      inbox.initialize(remoteDomain, validatorManager.address),
    ).to.be.revertedWith('Initializable: contract is already initialized');
  });

  it('Caches checkpoint from validator manager', async () => {
    const root = ethers.utils.formatBytes32String('first new root');
    const index = 1;
    await validatorManager.cacheCheckpoint(inbox.address, root, index);
    const [croot, cindex] = await inbox.latestCachedCheckpoint();
    expect(croot).to.equal(root);
    expect(cindex).to.equal(index);
  });

  it('Rejects checkpoint from non-validator manager', async () => {
    const root = ethers.utils.formatBytes32String('first new root');
    const index = 1;
    await expect(inbox.cacheCheckpoint(root, index)).to.be.revertedWith(
      '!validatorManager',
    );
  });

  it('Rejects old checkpoint from validator manager', async () => {
    let root = ethers.utils.formatBytes32String('first new root');
    let index = 10;
    await validatorManager.cacheCheckpoint(inbox.address, root, index);
    const [croot, cindex] = await inbox.latestCachedCheckpoint();
    expect(croot).to.equal(root);
    expect(cindex).to.equal(index);

    root = ethers.utils.formatBytes32String('second new root');
    index = 9;
    await expect(
      validatorManager.cacheCheckpoint(inbox.address, root, index),
    ).to.be.revertedWith('!newer');
  });

  it('Processes a valid message', async () => {
    const signers = await ethers.getSigners();
    const recipientF = new TestRecipient__factory(signers[signers.length - 1]);
    const recipient = await recipientF.deploy();
    await recipient.deployTransaction.wait();

<<<<<<< HEAD
    let { index, proof, root, message } = messageWithProof;
    await inbox.setCachedCheckpoint(root, 1);
=======
    const { index, proof, root, message } = messageWithProof;
    await inbox.setCheckpoint(root, 1);
>>>>>>> 7a01e727

    await inbox.process(message, proof, index, '0x');
    const hash = utils.messageHash(message, index);
    expect(await inbox.messages(hash)).to.eql(MessageStatus.PROCESSED);
  });

  it('Rejects an already-processed message', async () => {
    const { leaf, index, proof, root, message } = messageWithProof;

    await inbox.setCachedCheckpoint(root, 1);
    // Set message status as MessageStatus.Processed
    await inbox.setMessageStatus(leaf, MessageStatus.PROCESSED);

    // Try to process message again
    await expect(inbox.process(message, proof, index, '0x')).to.be.revertedWith(
      '!MessageStatus.None',
    );
  });

  it('Rejects invalid message proof', async () => {
    const { leaf, index, proof, root, message } = messageWithProof;

    // Switch ordering of proof hashes
    // NB: We copy 'path' here to avoid mutating the test cases for
    // other tests.
    const newProof = [...proof];
    newProof[0] = proof[1];
    newProof[1] = proof[0];

    await inbox.setCachedCheckpoint(root, 1);

    expect(
      inbox.process(message, newProof as types.BytesArray, index, '0x'),
    ).to.be.revertedWith('!cache');
    expect(await inbox.messages(leaf)).to.equal(types.MessageStatus.NONE);
  });

  for (let i = 0; i < badRecipientFactories.length; i++) {
    it(`Fails to process a message for a badly implemented recipient (${
      i + 1
    })`, async () => {
      const sender = abacusMessageSender;
      const factory = new badRecipientFactories[i](signer);
      const badRecipient = await factory.deploy();

      const leafIndex = 0;
      const abacusMessage = utils.formatMessage(
        remoteDomain,
        sender.address,

        localDomain,
        badRecipient.address,
        '0x',
      );

      await expect(inbox.testProcess(abacusMessage, leafIndex)).to.be.reverted;
    });
  }

  it('Fails to process message with wrong destination Domain', async () => {
    const [sender, recipient] = await ethers.getSigners();
    const body = ethers.utils.formatBytes32String('message');

    const leafIndex = 0;
    const abacusMessage = utils.formatMessage(
      remoteDomain,
      sender.address,
      // Wrong destination Domain
      localDomain + 5,
      recipient.address,
      body,
    );

    await expect(
      inbox.testProcess(abacusMessage, leafIndex),
    ).to.be.revertedWith('!destination');
  });

  it('Fails to process message sent to a non-existent contract address', async () => {
    const body = ethers.utils.formatBytes32String('message');

    const leafIndex = 0;
    const abacusMessage = utils.formatMessage(
      remoteDomain,
      abacusMessageSender.address,
      localDomain,
      '0x1234567890123456789012345678901234567890', // non-existent contract address
      body,
    );

    await expect(inbox.testProcess(abacusMessage, leafIndex)).to.be.reverted;
  });

  it('Fails to process a message for bad handler function', async () => {
    const sender = abacusMessageSender;
    const [recipient] = await ethers.getSigners();
    const factory = new BadRecipientHandle__factory(recipient);
    const testRecipient = await factory.deploy();

    const leafIndex = 0;
    const abacusMessage = utils.formatMessage(
      remoteDomain,
      sender.address,
      localDomain,
      testRecipient.address,
      '0x',
    );

    // Ensure bad handler function causes process to fail
    await expect(inbox.testProcess(abacusMessage, leafIndex)).to.be.reverted;
  });

  it('Processes a message directly', async () => {
    const sender = abacusMessageSender;
    const [recipient] = await ethers.getSigners();
    const factory = new TestRecipient__factory(recipient);
    const testRecipient = await factory.deploy();

    const leafIndex = 0;
    const abacusMessage = utils.formatMessage(
      remoteDomain,
      sender.address,
      localDomain,
      testRecipient.address,
      '0x',
    );

    await inbox.testProcess(abacusMessage, leafIndex);

    const hash = utils.messageHash(abacusMessage, leafIndex);
    expect(await inbox.messages(hash)).to.eql(MessageStatus.PROCESSED);
  });

  it('Proves and processes a message', async () => {
    const sender = abacusMessageSender;
    const testRecipientFactory = new TestRecipient__factory(signer);
    const testRecipient = await testRecipientFactory.deploy();

    const leafIndex = 0;
    // Note that hash of this message specifically matches leaf of 1st
    // proveAndProcess test case
    const abacusMessage = utils.formatMessage(
      remoteDomain,
      sender.address,
      localDomain,
      testRecipient.address,
      '0x',
    );

    // Assert above message and test case have matching leaves
    const { path, index } = proveAndProcessTestCases[0];
    const hash = utils.messageHash(abacusMessage, leafIndex);

    // Set inbox's current root to match newly computed root that includes
    // the new leaf (normally root will have already been computed and path
    // simply verifies leaf is in tree but because it is cryptographically
    // impossible to find the inputs that create a pre-determined root, we
    // simply recalculate root with the leaf using branchRoot)
    const proofRoot = await inbox.testBranchRoot(
      hash,
      path as types.BytesArray,
      index,
    );
    await inbox.setCachedCheckpoint(proofRoot, 1);

    await inbox.process(abacusMessage, path as types.BytesArray, index, '0x');

    expect(await inbox.messages(hash)).to.equal(types.MessageStatus.PROCESSED);
  });
});<|MERGE_RESOLUTION|>--- conflicted
+++ resolved
@@ -99,13 +99,8 @@
     const recipient = await recipientF.deploy();
     await recipient.deployTransaction.wait();
 
-<<<<<<< HEAD
     let { index, proof, root, message } = messageWithProof;
     await inbox.setCachedCheckpoint(root, 1);
-=======
-    const { index, proof, root, message } = messageWithProof;
-    await inbox.setCheckpoint(root, 1);
->>>>>>> 7a01e727
 
     await inbox.process(message, proof, index, '0x');
     const hash = utils.messageHash(message, index);
