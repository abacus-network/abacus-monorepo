{
  "name": "@abacus-network/app",
  "description": "Solidity contracts for Abacus apps",
<<<<<<< HEAD
  "version": "0.2.1-beta3",
  "dependencies": {
    "@abacus-network/core": "^0.2.1-beta3",
    "@abacus-network/utils": "^0.2.1-beta3",
=======
  "version": "0.2.2",
  "dependencies": {
    "@abacus-network/core": "^0.2.2",
    "@abacus-network/utils": "^0.2.2",
>>>>>>> 4ec3e212
    "@openzeppelin/contracts-upgradeable": "^4.5.0"
  },
  "devDependencies": {
    "@nomiclabs/hardhat-ethers": "^2.0.1",
    "@nomiclabs/hardhat-waffle": "^2.0.1",
    "@typechain/ethers-v5": "10.0.0",
    "@typechain/hardhat": "^6.0.0",
    "@types/mocha": "^9.1.0",
    "chai": "^4.3.0",
    "ethereum-waffle": "^3.2.2",
    "ethers": "^5.4.4",
    "hardhat": "^2.8.3",
    "hardhat-gas-reporter": "^1.0.7",
    "prettier": "^2.4.1",
    "prettier-plugin-solidity": "^1.0.0-beta.5",
    "solhint": "^3.3.2",
    "solhint-plugin-prettier": "^0.0.5",
    "solidity-coverage": "^0.7.14",
    "ts-node": "^10.8.0",
    "typechain": "8.0.0",
    "typescript": "^4.7.2"
  },
  "directories": {
    "test": "test"
  },
  "files": [
    "/dist",
    "/contracts",
    "/interfaces"
  ],
  "homepage": "https://www.useabacus.network",
  "keywords": [
    "Abacus",
    "Solidity"
  ],
  "license": "Apache-2.0",
  "main": "dist/index.js",
  "repository": "https://github.com/abacus-network/abacus-monorepo",
  "scripts": {
    "build": "hardhat compile && tsc",
    "clean": "hardhat clean",
    "coverage": "hardhat coverage",
    "prettier": "prettier --write ./contracts ./test",
    "test": "hardhat test"
  },
  "types": "dist/index.d.ts"
}<|MERGE_RESOLUTION|>--- conflicted
+++ resolved
@@ -1,17 +1,10 @@
 {
   "name": "@abacus-network/app",
   "description": "Solidity contracts for Abacus apps",
-<<<<<<< HEAD
-  "version": "0.2.1-beta3",
-  "dependencies": {
-    "@abacus-network/core": "^0.2.1-beta3",
-    "@abacus-network/utils": "^0.2.1-beta3",
-=======
   "version": "0.2.2",
   "dependencies": {
     "@abacus-network/core": "^0.2.2",
     "@abacus-network/utils": "^0.2.2",
->>>>>>> 4ec3e212
     "@openzeppelin/contracts-upgradeable": "^4.5.0"
   },
   "devDependencies": {
