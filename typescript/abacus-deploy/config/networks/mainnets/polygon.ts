--- conflicted
+++ resolved
@@ -7,27 +7,6 @@
   ChainConfig,
   ChainConfigJson,
 } from '../../../src/config/chain';
-<<<<<<< HEAD
-import * as dotenv from 'dotenv';
-
-dotenv.config();
-
-const rpc = process.env.POLYGON_RPC;
-if (!rpc) {
-  throw new Error('Missing RPC URI');
-}
-
-export const chainJson: ChainConfigJson = {
-  name: ChainName.POLYGON,
-  rpc,
-  deployerKey: process.env.POLYGON_DEPLOYER_KEY,
-  domain: 0x706f6c79, // b'poly' interpreted as an int
-  gasPrice: '5000000000', // 50 gwei
-  weth: '0x0d500b1d8e8ef31e21c99d1db9a6444d3adf1270', // Actually WMATIC but ok
-  updaterInterval: 300,
-};
-=======
->>>>>>> 46bd6793
 
 export async function getChain(
   environment: string,
@@ -42,7 +21,6 @@
     gasPrice: '5000000000', // 50 gwei
     weth: '0x0d500b1d8e8ef31e21c99d1db9a6444d3adf1270', // Actually WMATIC but ok
     updaterInterval: 300,
-    tipBuffer: 20,
   };
   return new ChainConfig(chainJson);
 }