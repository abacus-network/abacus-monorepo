--- conflicted
+++ resolved
@@ -2,10 +2,7 @@
 import { Contract, ethers } from 'ethers';
 import { Deploy } from './deploy';
 import { ProxyNames, BeaconProxy } from './proxyUtils';
-<<<<<<< HEAD
 import { isMatch } from 'lodash';
-=======
->>>>>>> a48e4eab
 
 export enum ViolationType {
   UpgradeBeacon = 'UpgradeBeacon',
@@ -56,108 +53,6 @@
 export type Violation = UpgradeBeaconViolation | VerificationInputViolation | HomeUpdaterViolation | ReplicaUpdaterViolation | UpdaterManagerViolation
 
 export type VerificationInput = [string, Contract];
-<<<<<<< HEAD
-
-export abstract class InvariantChecker<T extends Deploy<any>> { 
-  readonly _deploys: T[]
-  readonly violations: Violation[];
-
-  abstract checkDeploy(deploy: T): Promise<void>;
-  abstract getVerificationInputs(deploy: T): VerificationInput[]
-
-  constructor(deploys: T[]) {
-    this._deploys = deploys;
-    this.violations = [];
-  }
-
-  async checkDeploys(): Promise<void> {
-    await Promise.all(this._deploys.map(this.checkDeploy))
-  }
-
-  addViolation(v: Violation) {
-    switch (v.type) {
-      case ViolationType.UpgradeBeacon:
-        const duplicateIndex = this.violations.findIndex((m: Violation) =>
-          m.type === ViolationType.UpgradeBeacon &&
-          m.domain === v.domain &&
-          m.actual === v.actual &&
-          m.expected === v.expected
-        )
-        if (duplicateIndex === -1) this.violations.push(v);
-        break;
-      default:
-        this.violations.push(v);
-        break;
-    }
-  }
-
-  async checkBeaconProxyImplementation(
-    domain: number,
-    name: ProxyNames,
-    beaconProxy: BeaconProxy<Contract>,
-  ) {
-    expect(beaconProxy.beacon).to.not.be.undefined;
-    expect(beaconProxy.proxy).to.not.be.undefined;
-    expect(beaconProxy.implementation).to.not.be.undefined;
-
-    // Assert that the implementation is actually set
-    const provider = beaconProxy.beacon.provider;
-    const storageValue = await provider.getStorageAt(
-      beaconProxy.beacon.address,
-      0,
-    );
-    const actual = ethers.utils.getAddress(storageValue.slice(26));
-    const expected = beaconProxy.implementation.address;
-
-    if (actual != expected) {
-      const violation: UpgradeBeaconViolation = {
-        domain, 
-        type: ViolationType.UpgradeBeacon,
-        name,
-        beaconProxy,
-        actual,
-        expected
-      }
-      this.addViolation(violation)
-    }
-  }
-
-  checkVerificationInput(deploy: T, name: string, address: string) {
-    const match = deploy.verificationInput.find(
-      (contract) => contract.name == name && contract.address === address
-    )
-    if (match === undefined) {
-      const violation: VerificationInputViolation = {
-        domain: deploy.chain.domain,
-        type: ViolationType.VerificationInput,
-        name,
-        address
-      }
-      this.addViolation(violation)
-    }
-  }
-
-  checkVerificationInputs(deploy: T) {
-    const inputs = this.getVerificationInputs(deploy)
-    const check = (input: VerificationInput) => {
-      this.checkVerificationInput(deploy, input[0], input[1].address)
-    }
-    inputs.map(check)
-  }
-
-  expectViolations(partials: Partial<Violation>[], expectedMatches: number[]) {
-    // Every partial should have exactly the number of expected matches.
-    const actualMatches = partials.map((partial) => this.violations.map((full) => isMatch(partial, full)).filter(Boolean).length)
-    expect(actualMatches).to.be.equal(expectedMatches);
-    // Every violation should be matched by at least one partial.
-    const unmatched = this.violations.map((full) => partials.map((partial) => isMatch(partial, full)).filter(Boolean).length)
-    expect(unmatched).to.not.include(0);
-  }
-
-  expectEmpty(): void {
-    expect(this.violations).to.be.empty;
-  }
-=======
 
 export abstract class InvariantChecker<T extends Deploy<any>> { 
   readonly _deploys: T[]
@@ -243,8 +138,16 @@
     inputs.map((input) => this.checkVerificationInput(deploy, input[0], input[1].address))
   }
 
+  expectViolations(partials: Partial<Violation>[], expectedMatches: number[]) {
+    // Every partial should have exactly the number of expected matches.
+    const actualMatches = partials.map((partial) => this.violations.map((full) => isMatch(partial, full)).filter(Boolean).length)
+    expect(actualMatches).to.be.equal(expectedMatches);
+    // Every violation should be matched by at least one partial.
+    const unmatched = this.violations.map((full) => partials.map((partial) => isMatch(partial, full)).filter(Boolean).length)
+    expect(unmatched).to.not.include(0);
+  }
+
   expectEmpty(): void {
     expect(this.violations).to.be.empty;
   }
->>>>>>> a48e4eab
 }