--- conflicted
+++ resolved
@@ -1,29 +1,17 @@
-<<<<<<< HEAD
+import { ethers } from 'ethers';
+
 import { GovernanceRouter__factory } from '@abacus-network/apps';
 import { UpgradeBeaconController__factory } from '@abacus-network/core';
 import { AbacusRouterDeployer } from '@abacus-network/deploy';
 import {
   AbacusCore,
+  ChainMap,
   ChainName,
-  ChainMap,
   GovernanceAddresses,
   MultiProvider,
   utils,
 } from '@abacus-network/sdk';
-import { ethers } from 'ethers';
-=======
-import { ethers } from 'ethers';
 
-import {
-  GovernanceRouter,
-  GovernanceRouter__factory,
-} from '@abacus-network/apps';
-import { UpgradeBeaconController__factory } from '@abacus-network/core';
-import { AbacusRouterDeployer } from '@abacus-network/deploy';
-import { GovernanceContractAddresses } from '@abacus-network/sdk';
-import { types } from '@abacus-network/utils';
-
->>>>>>> a424371e
 import { GovernanceConfig } from './types';
 
 export class AbacusGovernanceDeployer<
