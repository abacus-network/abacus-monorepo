import {
  CreateBucketCommand,
  ListBucketsCommand,
  PutBucketPolicyCommand,
  S3Client,
} from '@aws-sdk/client-s3';
<<<<<<< HEAD
import { KEY_ROLE_ENUM } from '../roles';
=======

import { ChainName } from '@abacus-network/sdk';

import { KEY_ROLE_ENUM } from '../../agents';
>>>>>>> a424371e
import { AgentConfig } from '../../config';

import { AgentAwsKey } from './key';
import { AgentAwsUser } from './user';

export class ValidatorAgentAwsUser<
  Networks extends ChainName,
> extends AgentAwsUser<Networks> {
  private adminS3Client: S3Client;

  constructor(
    environment: string,
    chainName: Networks,
    public readonly index: number,
    region: string,
    public readonly bucket: string,
  ) {
    super(environment, chainName, KEY_ROLE_ENUM.Validator, region);
    this.adminS3Client = new S3Client({ region });
  }

  async createBucketIfNotExists() {
    if (!(await this.bucketExists())) {
      await this.createBucket();
    }
    await this.putBucketAccessPolicy();
  }

  async bucketExists(): Promise<boolean> {
    const cmd = new ListBucketsCommand({});
    const result = await this.adminS3Client.send(cmd);
    return (
      result.Buckets?.find((bucket) => bucket.Name === this.bucket) !==
      undefined
    );
  }

  async createBucket() {
    const cmd = new CreateBucketCommand({
      Bucket: this.bucket,
    });
    await this.adminS3Client.send(cmd);
  }

  async putBucketAccessPolicy() {
    const policy = {
      Statement: [
        // Make the bucket publicly readable
        {
          Effect: 'Allow',
          Principal: '*',
          Action: ['s3:GetObject', 's3:ListBucket'],
          Resource: [
            `arn:aws:s3:::${this.bucket}`,
            `arn:aws:s3:::${this.bucket}/*`,
          ],
        },
        // Allow the user to modify objects
        {
          Effect: 'Allow',
          Principal: {
            AWS: this.arn,
          },
          Action: ['s3:DeleteObject', 's3:PutObject'],
          Resource: `arn:aws:s3:::${this.bucket}/*`,
        },
      ],
    };
    const cmd = new PutBucketPolicyCommand({
      Bucket: this.bucket,
      Policy: JSON.stringify(policy),
    });
    await this.adminS3Client.send(cmd);
  }

  keys(agentConfig: AgentConfig<Networks>): Array<AgentAwsKey<Networks>> {
    return [
      new AgentAwsKey<Networks>(
        agentConfig,
        this.role,
        this.chainName,
        this.index,
      ),
    ];
  }

  get tags(): Record<string, string> {
    return {
      environment: this.environment,
      role: this.role,
      chain: this.chainName,
      index: this.index!.toString(),
    };
  }

  get userName() {
    return `abacus-${this.environment}-${this.chainName}-${this.role}-${this.index}`;
  }
}<|MERGE_RESOLUTION|>--- conflicted
+++ resolved
@@ -4,14 +4,7 @@
   PutBucketPolicyCommand,
   S3Client,
 } from '@aws-sdk/client-s3';
-<<<<<<< HEAD
 import { KEY_ROLE_ENUM } from '../roles';
-=======
-
-import { ChainName } from '@abacus-network/sdk';
-
-import { KEY_ROLE_ENUM } from '../../agents';
->>>>>>> a424371e
 import { AgentConfig } from '../../config';
 
 import { AgentAwsKey } from './key';
