--- conflicted
+++ resolved
@@ -252,16 +252,9 @@
    * @param chainName The name of the chain to get the gas price for
    * @returns The suggested gas price in wei on the destination chain.
    */
-<<<<<<< HEAD
-  async suggestedGasPrice(domain: number): Promise<BigNumber> {
-    const provider = this.multiProvider.getChainConnection(
-      resolveDomain(domain),
-    ).provider!;
-=======
   async suggestedGasPrice(chainName: Networks): Promise<BigNumber> {
     const provider =
-      this.multiProvider.getDomainConnection(chainName).provider!;
->>>>>>> 16f1b442
+      this.multiProvider.getChainConnection(chainName).provider!;
     return provider.getGasPrice();
   }
 
@@ -291,23 +284,12 @@
   async estimateHandleGasForMessage<Local extends Networks>(
     message: ParsedMessage<Networks, Local>,
   ): Promise<BigNumber> {
-<<<<<<< HEAD
-    const provider = this.multiProvider.getChainConnection(
-      resolveDomain(message.destination),
-    ).provider!;
-
-    const messageNetworks = resolveNetworks(message);
-    const { inbox } = this.core.getMailboxPair(
-      messageNetworks.origin as never,
-      messageNetworks.destination,
-=======
-    const provider = this.multiProvider.getDomainConnection(message.destination)
+    const provider = this.multiProvider.getChainConnection(message.destination)
       .provider!;
 
     const { inbox } = this.core.getMailboxPair<Local>(
       message.origin,
       message.destination,
->>>>>>> 16f1b442
     );
 
     const handlerInterface = new ethers.utils.Interface([
