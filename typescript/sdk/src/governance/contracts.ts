import { GovernanceRouter__factory } from '@abacus-network/apps';
import { Call } from '..';
import {
<<<<<<< HEAD
  AbacusContracts,
  RouterAddresses,
  routerFactories,
} from '../contracts';
import { normalizeCall } from './utils';
=======
  GovernanceRouter,
  GovernanceRouter__factory,
} from '@abacus-network/apps';
import {
  AbacusConnectionManager,
  AbacusConnectionManager__factory,
  UpgradeBeaconController,
  UpgradeBeaconController__factory,
} from '@abacus-network/core';
import { types } from '@abacus-network/utils';
>>>>>>> a424371e

export type GovernanceAddresses = RouterAddresses;

export const governanceFactories = {
  ...routerFactories,
  router: GovernanceRouter__factory.connect,
};

export type GovernanceFactories = typeof governanceFactories;

export class GovernanceContracts extends AbacusContracts<
  GovernanceAddresses,
  GovernanceFactories
> {
  // necessary for factories be defined in the constructor
  factories() {
    return governanceFactories;
  }
  calls: Call[] = [];

  push = (call: Call) => this.calls.push(normalizeCall(call));
  router = this.contracts.router;
  governor = () => this.router.governor();
}<|MERGE_RESOLUTION|>--- conflicted
+++ resolved
@@ -1,24 +1,12 @@
 import { GovernanceRouter__factory } from '@abacus-network/apps';
+
 import { Call } from '..';
 import {
-<<<<<<< HEAD
   AbacusContracts,
   RouterAddresses,
   routerFactories,
 } from '../contracts';
 import { normalizeCall } from './utils';
-=======
-  GovernanceRouter,
-  GovernanceRouter__factory,
-} from '@abacus-network/apps';
-import {
-  AbacusConnectionManager,
-  AbacusConnectionManager__factory,
-  UpgradeBeaconController,
-  UpgradeBeaconController__factory,
-} from '@abacus-network/core';
-import { types } from '@abacus-network/utils';
->>>>>>> a424371e
 
 export type GovernanceAddresses = RouterAddresses;
 
