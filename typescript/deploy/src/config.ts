--- conflicted
+++ resolved
@@ -1,10 +1,6 @@
+import { ethers } from 'ethers';
+
 import { ChainMap, ChainName } from '@abacus-network/sdk';
-import { ethers } from 'ethers';
-<<<<<<< HEAD
-=======
-
-import { ChainName, MultiProvider, domains } from '@abacus-network/sdk';
->>>>>>> a424371e
 
 export interface CheckerViolation {
   network: ChainName;
