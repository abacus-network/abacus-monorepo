import { ethers } from 'ethers';
import path from 'path';
import yargs from 'yargs';
import {
  AbacusCore,
  AbacusGovernance,
  MultiProvider,
} from '@abacus-network/sdk';
import { types } from '@abacus-network/utils';
import { KEY_ROLE_ENUM } from '../src/agents';
import {
  AgentConfig,
  DeployEnvironment,
  InfrastructureConfig,
  ContractMetricsConfig,
} from '../src/config';
import { CoreDeploy, CoreContracts, CoreConfig } from '../src/core';
import { BridgeDeploy, BridgeContracts, BridgeConfig } from '../src/bridge';
import {
  GovernanceDeploy,
  GovernanceContracts,
  GovernanceConfig,
} from '../src/governance';
import { RouterConfig, RouterAddresses } from '../src/router';

export function getArgs() {
  return yargs(process.argv.slice(2))
    .alias('e', 'env')
    .describe('e', 'deploy environment')
    .choices('e', Object.values(DeployEnvironment))
    .require('e')
    .help('h')
    .alias('h', 'help');
}

async function importModule(moduleName: string): Promise<any> {
  const importedModule = await import(moduleName);
  return importedModule;
}

export async function registerMultiProvider(
  multiProvider: MultiProvider,
  environment: DeployEnvironment,
): Promise<void> {
  const moduleName = `../config/environments/${environment}/register`;
  return (await importModule(moduleName)).registerMultiProvider(multiProvider);
}

export async function getCoreConfig(
  environment: DeployEnvironment,
): Promise<CoreConfig> {
  const moduleName = `../config/environments/${environment}/core`;
  return (await importModule(moduleName)).core;
}

export async function getRouterConfig(
  environment: DeployEnvironment,
): Promise<RouterConfig> {
  const chains = await getChainConfigs(environment);
  const contracts = await getCoreContracts(environment, chains);
  const addresses: Record<string, RouterAddresses> = {};
  for (const chain of chains) {
    addresses[chain.name] = {
      upgradeBeaconController:
        contracts[chain.domain].upgradeBeaconController.address,
      xAppConnectionManager:
        contracts[chain.domain].xAppConnectionManager.address,
    };
  }
  return { core: addresses };
}

export async function getBridgeConfig(
  environment: DeployEnvironment,
): Promise<BridgeConfig> {
  const moduleName = `../config/environments/${environment}/bridge`;
  const partial = (await importModule(moduleName)).bridge;
  return { ...partial, core: await getRouterConfig(environment) };
}

export async function getGovernanceConfig(
  environment: DeployEnvironment,
): Promise<GovernanceConfig> {
  const moduleName = `../config/environments/${environment}/governance`;
  const partial = (await importModule(moduleName)).governance;
  return { ...partial, core: await getRouterConfig(environment) };
}

export async function getInfrastructureConfig(
  environment: DeployEnvironment,
): Promise<InfrastructureConfig> {
  const moduleName = `../config/environments/${environment}/infrastructure`;
  return (await importModule(moduleName)).infrastructure;
}

export async function getAgentConfig(
  environment: DeployEnvironment,
): Promise<AgentConfig> {
  const moduleName = `../config/environments/${environment}/agent`;
  return (await importModule(moduleName)).agentConfig;
}

export async function getContractMetricsConfig(
  environment: DeployEnvironment,
): Promise<ContractMetricsConfig> {
  const moduleName = `../config/environments/${environment}/contract-metrics`;
  return (await importModule(moduleName)).contractMetrics;
}

export async function getEnvironment(): Promise<DeployEnvironment> {
  return (await getArgs().argv).e;
}

export function getEnvironmentDirectory(environment: DeployEnvironment) {
  return path.join('./config/environments/', environment);
}

export function getCoreDirectory(environment: DeployEnvironment) {
  return path.join(getEnvironmentDirectory(environment), 'core');
}

export function getCoreContractsDirectory(environment: DeployEnvironment) {
  return path.join(getCoreDirectory(environment), 'contracts');
}

export function getCoreVerificationDirectory(environment: DeployEnvironment) {
  return path.join(getCoreDirectory(environment), 'verification');
}

export function getCoreRustDirectory(environment: DeployEnvironment) {
  return path.join(getCoreDirectory(environment), 'rust');
}

export function getBridgeDirectory(environment: DeployEnvironment) {
  return path.join(getEnvironmentDirectory(environment), 'bridge');
}

export function getBridgeContractsDirectory(environment: DeployEnvironment) {
  return path.join(getBridgeDirectory(environment), 'contracts');
}

export function getBridgeVerificationDirectory(environment: DeployEnvironment) {
  return path.join(getBridgeDirectory(environment), 'verification');
}

export function getGovernanceDirectory(environment: DeployEnvironment) {
  return path.join(getEnvironmentDirectory(environment), 'governance');
}

export function getGovernanceContractsDirectory(
  environment: DeployEnvironment,
) {
  return path.join(getGovernanceDirectory(environment), 'contracts');
}

export function getGovernanceVerificationDirectory(
  environment: DeployEnvironment,
) {
  return path.join(getGovernanceDirectory(environment), 'verification');
}

function recordFromArray<T>(
  chains: ChainConfig[],
  f: (chain: ChainConfig) => T,
): Record<types.Domain, T> {
  const ret: Record<types.Domain, T> = {};
  for (const chain of chains) {
    ret[chain.domain] = f(chain);
  }
  return ret;
}

export function getCoreContracts(
  environment: DeployEnvironment,
  chains: ChainConfig[],
) {
  const directory = getCoreContractsDirectory(environment);
  const f = (chain: ChainConfig): CoreContracts => {
    return CoreContracts.readJson(
      path.join(directory, `${chain.name}.json`),
      chain.signer,
    );
  };
  return recordFromArray(chains, f);
}

export function getBridgeContracts(
  environment: DeployEnvironment,
  chains: ChainConfig[],
) {
  const directory = getBridgeContractsDirectory(environment);
  const contracts: Record<types.Domain, BridgeContracts> = {};
  for (const chain of chains) {
    contracts[chain.domain] = BridgeContracts.readJson(
      path.join(directory, `${chain.name}.json`),
      chain.signer,
    );
  }
  return contracts;
}

export function getGovernanceContracts(
  environment: DeployEnvironment,
  chains: ChainConfig[],
) {
  const directory = getGovernanceContractsDirectory(environment);
  const contracts: Record<types.Domain, GovernanceContracts> = {};
  for (const chain of chains) {
    contracts[chain.domain] = GovernanceContracts.readJson(
      path.join(directory, `${chain.name}.json`),
      chain.signer,
    );
  }
  return contracts;
}

export async function getCoreDeploy(
  environment: DeployEnvironment,
): Promise<CoreDeploy> {
  const chains = await getChainConfigsRecord(environment);
  return CoreDeploy.readContracts(chains, getEnvironmentDirectory(environment));
}

export async function getBridgeDeploy(
  environment: DeployEnvironment,
): Promise<BridgeDeploy> {
  const chains = await getChainConfigsRecord(environment);
  return BridgeDeploy.readContracts(
    chains,
    getEnvironmentDirectory(environment),
  );
}

export async function getGovernanceDeploy(
  environment: DeployEnvironment,
): Promise<GovernanceDeploy> {
  const chains = await getChainConfigsRecord(environment);
  return GovernanceDeploy.readContracts(
    chains,
    getEnvironmentDirectory(environment),
  );
}

export function getCore(environment: DeployEnvironment): AbacusCore {
  switch (environment) {
    default: {
      throw new Error('invalid environment');
      break;
    }
  }
}

export function getGovernance(
  environment: DeployEnvironment,
): AbacusGovernance {
  switch (environment) {
    default: {
      throw new Error('invalid environment');
      break;
    }
  }
}

export function registerRpcProviders(
<<<<<<< HEAD
  multiprovider: MultiProvider,
  chains: ChainConfig[],
): void {
  chains.map((c) =>
    multiprovider.registerRpcProvider(
=======
  multiProvider: MultiProvider,
  chains: ChainConfig[],
): void {
  chains.map((c) =>
    multiProvider.registerRpcProvider(
>>>>>>> 15e97038
      c.name,
      process.env[`${c.name.toUpperCase()}_RPC`]!,
    ),
  );
}

export async function registerGovernorSigner(
  governance: AbacusGovernance,
  chains: ChainConfig[],
): Promise<void> {
  const governor = await governance.governor();
  const govChains = chains.filter((c) => c.domain === governor.domain);
  if (govChains.length !== 1) throw new Error('could not find governor chain');
  const govChain = govChains[0];
  governance.registerSigner(
    govChain.name,
    new ethers.Wallet(
      process.env[`${govChain.name.toUpperCase()}_DEPLOYER_KEY`]!,
    ),
  );
}

export async function getKeyRoleAndChainArgs() {
  const args = await getArgs();
  return args
    .alias('r', 'role')
    .describe('r', 'key role')
    .choices('r', Object.values(KEY_ROLE_ENUM))
    .require('r')
    .alias('c', 'chain')
    .describe('c', 'chain name')
    .choices('c', Object.values(ChainName))
    .require('c');
}<|MERGE_RESOLUTION|>--- conflicted
+++ resolved
@@ -262,19 +262,11 @@
 }
 
 export function registerRpcProviders(
-<<<<<<< HEAD
-  multiprovider: MultiProvider,
-  chains: ChainConfig[],
-): void {
-  chains.map((c) =>
-    multiprovider.registerRpcProvider(
-=======
   multiProvider: MultiProvider,
   chains: ChainConfig[],
 ): void {
   chains.map((c) =>
     multiProvider.registerRpcProvider(
->>>>>>> 15e97038
       c.name,
       process.env[`${c.name.toUpperCase()}_RPC`]!,
     ),
