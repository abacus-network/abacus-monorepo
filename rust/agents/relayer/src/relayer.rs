--- conflicted
+++ resolved
@@ -1,21 +1,12 @@
 use std::sync::Arc;
 
-<<<<<<< HEAD
-=======
-use abacus_core::MultisigSignedCheckpoint;
->>>>>>> 9c888333
 use async_trait::async_trait;
 use eyre::{Context, Result};
 use tokio::{
     sync::watch::{channel, Receiver, Sender},
     task::JoinHandle,
 };
-<<<<<<< HEAD
-use tracing::{instrument::Instrumented, Instrument};
-=======
-
 use tracing::{info, instrument::Instrumented, Instrument};
->>>>>>> 9c888333
 
 use abacus_base::{
     AbacusAgentCore, Agent, CachingInterchainGasPaymaster, ContractSyncMetrics, InboxContracts,
@@ -23,11 +14,9 @@
 };
 use abacus_core::MultisigSignedCheckpoint;
 
+use crate::checkpoint_fetcher::CheckpointFetcher;
 use crate::settings::whitelist::Whitelist;
-use crate::{
-    checkpoint_fetcher::CheckpointFetcher, message_processor::MessageProcessor,
-    settings::RelayerSettings as Settings,
-};
+use crate::{message_processor::MessageProcessor, settings::RelayerSettings as Settings};
 
 /// A relayer agent
 #[derive(Debug)]
@@ -45,27 +34,6 @@
     }
 }
 
-<<<<<<< HEAD
-=======
-#[allow(clippy::unit_arg)]
-impl Relayer {
-    /// Instantiate a new relayer
-    pub fn new(
-        signed_checkpoint_polling_interval: u64,
-        max_processing_retries: u32,
-        multisig_checkpoint_syncer: MultisigCheckpointSyncer,
-        core: AbacusAgentCore,
-    ) -> Self {
-        Self {
-            signed_checkpoint_polling_interval,
-            max_processing_retries,
-            multisig_checkpoint_syncer,
-            core,
-        }
-    }
-}
-
->>>>>>> 9c888333
 #[async_trait]
 #[allow(clippy::unit_arg)]
 impl Agent for Relayer {
@@ -80,7 +48,6 @@
         let multisig_checkpoint_syncer: MultisigCheckpointSyncer = settings
             .multisigcheckpointsyncer
             .try_into_multisig_checkpoint_syncer()?;
-<<<<<<< HEAD
 
         Ok(Self {
             signed_checkpoint_polling_interval: settings
@@ -88,14 +55,6 @@
                 .parse()
                 .unwrap_or(5),
             max_processing_retries: settings.maxprocessingretries.parse().unwrap_or(10),
-=======
-        Ok(Self::new(
-            settings
-                .signedcheckpointpollinginterval
-                .parse()
-                .unwrap_or(5),
-            settings.maxprocessingretries.parse().unwrap_or(10),
->>>>>>> 9c888333
             multisig_checkpoint_syncer,
             core: settings
                 .as_ref()
@@ -150,10 +109,7 @@
             db,
             inbox_contracts,
             signed_checkpoint_receiver,
-<<<<<<< HEAD
             self.whitelist.clone(),
-=======
->>>>>>> 9c888333
             self.core.metrics.last_known_message_leaf_index(),
             self.core.metrics.retry_queue_length(),
         );
