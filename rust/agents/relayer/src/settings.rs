//! Configuration

use abacus_base::decl_settings;
use regex::Regex;
use serde::Deserialize;
use abacus_core::Address;

#[derive(Debug, Deserialize)]
#[serde(tag = "type", rename_all = "camelCase")]
pub struct RawWhitelist {
    source_address: String,
    source_domain: String,
    destination_address: String,
    destination_domain: String,
}

#[derive(Debug)]
pub struct CompiledWhitelist {
    source_address: Regex,
    source_domain: Regex,
    destination_address: Regex,
    destination_domain: Regex,
}

impl TryFrom<RawWhitelist> for CompiledWhitelist {
    type Error = eyre::Report;

    fn try_from(wl: RawWhitelist) -> eyre::Result<Self> {
        Ok(Self {
            source_address: Regex::new(&make_full_match_regex(wl.source_address))?,
            source_domain: Regex::new(&make_full_match_regex(wl.source_domain))?,
            destination_address: Regex::new(&make_full_match_regex(wl.destination_address))?,
            destination_domain: Regex::new(&make_full_match_regex(wl.destination_domain))?,
        })
    }
}

impl CompiledWhitelist {
    pub fn matches(src_addr: &Address, src_domain: &str, dst_addr: &Address, dst_domain: &str) -> bool {
        todo!()
    }
}

decl_settings!(Relayer {
<<<<<<< HEAD
    /// The polling interval to check for new checkpoints in seconds
    pollinginterval: String,
    /// The minimum latency in seconds between two relayed checkpoints on the inbox
    submissionlatency: String,
    /// The maximum number of times a processor will try to process a message
    maxretries: String,
    /// Whether the CheckpointRelayer should try to immediately process messages
    relayermessageprocessing: String,
=======
    /// The polling interval to check for new signed checkpoints in seconds
    signedcheckpointpollinginterval: String,
    /// The maxinmum number of times a processor will try to process a message
    maxprocessingretries: String,
>>>>>>> e260faca
    /// The multisig checkpoint syncer configuration
    multisigcheckpointsyncer: abacus_base::MultisigCheckpointSyncerConf,
    /// Whitelist defining which messages should be published. If no wishlist is provided ALL
    /// messages will be published.
    ///
    /// All values should be regex strings and will be used as full-match checks, so using simply
    /// `"test"` will match only the exact string `"test"` and not any string containing it such as
    /// `"testing things..."`.
    ///
    /// Addresses will always be provided as lowercase hex strings starting with `0x`.
    whitelist: Option<RawWhitelist>,
});

/// Make any given regex we get into a "full-match" check of `^<user_regex>$`, but also don't break
/// any regex that was already including the start or end checks.
fn make_full_match_regex(mut raw: String) -> String {
    if !raw.starts_with('^') {
        raw.insert(0, '^')
    }
    if !raw.ends_with('$') {
        raw.push('$');
    }
    raw
}<|MERGE_RESOLUTION|>--- conflicted
+++ resolved
@@ -1,8 +1,9 @@
 //! Configuration
 
-use abacus_base::decl_settings;
 use regex::Regex;
 use serde::Deserialize;
+
+use abacus_base::decl_settings;
 use abacus_core::Address;
 
 #[derive(Debug, Deserialize)]
@@ -36,27 +37,21 @@
 }
 
 impl CompiledWhitelist {
-    pub fn matches(src_addr: &Address, src_domain: &str, dst_addr: &Address, dst_domain: &str) -> bool {
+    pub fn matches(
+        src_addr: &Address,
+        src_domain: &str,
+        dst_addr: &Address,
+        dst_domain: &str,
+    ) -> bool {
         todo!()
     }
 }
 
 decl_settings!(Relayer {
-<<<<<<< HEAD
-    /// The polling interval to check for new checkpoints in seconds
-    pollinginterval: String,
-    /// The minimum latency in seconds between two relayed checkpoints on the inbox
-    submissionlatency: String,
-    /// The maximum number of times a processor will try to process a message
-    maxretries: String,
-    /// Whether the CheckpointRelayer should try to immediately process messages
-    relayermessageprocessing: String,
-=======
     /// The polling interval to check for new signed checkpoints in seconds
     signedcheckpointpollinginterval: String,
-    /// The maxinmum number of times a processor will try to process a message
+    /// The maximum number of times a processor will try to process a message
     maxprocessingretries: String,
->>>>>>> e260faca
     /// The multisig checkpoint syncer configuration
     multisigcheckpointsyncer: abacus_base::MultisigCheckpointSyncerConf,
     /// Whitelist defining which messages should be published. If no wishlist is provided ALL
