#![allow(non_snake_case)]

use async_trait::async_trait;
use mockall::*;

use ethers::core::types::H256;

use abacus_core::*;

mock! {
    pub OutboxContract {
        // Outbox
        pub fn _local_domain(&self) -> u32 {}

        pub fn _domain_hash(&self) -> H256 {}

        pub fn _raw_message_by_leaf(
            &self,
            leaf: H256,
        ) -> Result<Option<RawCommittedMessage>, ChainCommunicationError> {}

        pub fn _leaf_by_tree_index(
            &self,
            tree_index: usize,
        ) -> Result<Option<H256>, ChainCommunicationError> {}

        pub fn _dispatch(&self, message: &Message) -> Result<TxOutcome, ChainCommunicationError> {}

        pub fn _count(&self) -> Result<u32, ChainCommunicationError> {}

        pub fn _cache_checkpoint(&self) -> Result<TxOutcome, ChainCommunicationError> {}

        // AbacusCommon
        pub fn _status(&self, txid: H256) -> Result<Option<TxOutcome>, ChainCommunicationError> {}

        pub fn _validator_manager(&self) -> Result<H256, ChainCommunicationError> {}

        pub fn _state(&self) -> Result<State, ChainCommunicationError> {}

        pub fn _latest_cached_root(&self) -> Result<H256, ChainCommunicationError> {}

<<<<<<< HEAD
        pub fn _latest_checkpoint(&self, maybe_lag: Option<u64>) -> Result<Checkpoint, ChainCommunicationError> {}

        // AbacusContract
        pub fn _chain_name(&self) -> &str {}
=======
        pub fn _latest_cached_checkpoint(&self, maybe_lag: Option<u64>) -> Result<Checkpoint, ChainCommunicationError> {}
>>>>>>> 05db8436
    }
}

impl std::fmt::Debug for MockOutboxContract {
    fn fmt(&self, f: &mut std::fmt::Formatter<'_>) -> std::fmt::Result {
        write!(f, "MockOutboxContract")
    }
}

#[async_trait]
impl Outbox for MockOutboxContract {
    async fn dispatch(&self, message: &Message) -> Result<TxOutcome, ChainCommunicationError> {
        self._dispatch(message)
    }

    async fn state(&self) -> Result<State, ChainCommunicationError> {
        self._state()
    }

    async fn count(&self) -> Result<u32, ChainCommunicationError> {
        self._count()
    }

    async fn cache_checkpoint(&self) -> Result<TxOutcome, ChainCommunicationError> {
        self._cache_checkpoint()
    }
}

impl AbacusContract for MockOutboxContract {
    fn chain_name(&self) -> &str {
        self._chain_name()
    }
}

#[async_trait]
impl AbacusCommon for MockOutboxContract {
    fn local_domain(&self) -> u32 {
        self._local_domain()
    }

    async fn status(&self, txid: H256) -> Result<Option<TxOutcome>, ChainCommunicationError> {
        self._status(txid)
    }

    async fn validator_manager(&self) -> Result<H256, ChainCommunicationError> {
        self._validator_manager()
    }

    async fn latest_cached_root(&self) -> Result<H256, ChainCommunicationError> {
        self._latest_cached_root()
    }

    async fn latest_cached_checkpoint(
        &self,
        maybe_lag: Option<u64>,
    ) -> Result<Checkpoint, ChainCommunicationError> {
        self._latest_cached_checkpoint(maybe_lag)
    }
}<|MERGE_RESOLUTION|>--- conflicted
+++ resolved
@@ -39,14 +39,10 @@
 
         pub fn _latest_cached_root(&self) -> Result<H256, ChainCommunicationError> {}
 
-<<<<<<< HEAD
-        pub fn _latest_checkpoint(&self, maybe_lag: Option<u64>) -> Result<Checkpoint, ChainCommunicationError> {}
+        pub fn _latest_cached_checkpoint(&self, maybe_lag: Option<u64>) -> Result<Checkpoint, ChainCommunicationError> {}
 
         // AbacusContract
         pub fn _chain_name(&self) -> &str {}
-=======
-        pub fn _latest_cached_checkpoint(&self, maybe_lag: Option<u64>) -> Result<Checkpoint, ChainCommunicationError> {}
->>>>>>> 05db8436
     }
 }
 
