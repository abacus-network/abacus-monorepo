use eyre::Report;
use serde::Deserialize;

use abacus_core::{ContractLocator, Signers};
use abacus_ethereum::{
    Connection, InboxBuilder, InboxValidatorManagerBuilder, InterchainGasPaymasterBuilder,
    MakeableWithProvider, OutboxBuilder,
};
use ethers_prometheus::{ContractInfo, PrometheusMiddlewareConf};

use crate::{
<<<<<<< HEAD
    InboxValidatorManagerVariants, InboxValidatorManagers, InboxVariants, Inboxes,
    InterchainGasPaymasterVariants, InterchainGasPaymasters, OutboxVariants, Outboxes,
=======
    CoreMetrics, InboxValidatorManagerVariants, InboxValidatorManagers, InboxVariants, Inboxes,
    OutboxVariants, Outboxes,
>>>>>>> d687d3e2
};

/// A connection to _some_ blockchain.
///
/// Specify the chain name (enum variant) in toml under the `chain` key
/// Specify the connection details as a toml object under the `connection` key.
#[derive(Clone, Debug, Deserialize)]
#[serde(tag = "rpcStyle", content = "connection", rename_all = "camelCase")]
pub enum ChainConf {
    /// Ethereum configuration
    Ethereum(Connection),
}

impl Default for ChainConf {
    fn default() -> Self {
        Self::Ethereum(Default::default())
    }
}

/// Addresses for outbox chain contracts
#[derive(Clone, Debug, Deserialize, Default)]
#[serde(rename_all = "camelCase")]
pub struct OutboxAddresses {
    /// Address of the Outbox contract
    pub outbox: String,
    /// Address of the InterchainGasPaymaster contract
    pub interchain_gas_paymaster: String,
}

/// Addresses for inbox chain contracts
#[derive(Clone, Debug, Deserialize, Default)]
#[serde(rename_all = "camelCase")]
pub struct InboxAddresses {
    /// Address of the Inbox contract
    pub inbox: String,
    /// Address of the InboxValidatorManager contract
    pub validator_manager: String,
}

/// A chain setup is a domain ID, an address on that chain (where the outbox or
/// inbox is deployed) and details for connecting to the chain API.
#[derive(Clone, Debug, Deserialize, Default)]
#[serde(rename_all = "camelCase")]
pub struct ChainSetup<T> {
    /// Chain name
    pub name: String,
    /// Chain domain identifier
    pub domain: String,
    /// Addresses of contracts on the chain
    pub addresses: T,
    /// The chain connection details
    #[serde(flatten)]
    pub chain: ChainConf,
    /// Set this key to disable the inbox. Does nothing for outboxes.
    #[serde(default)]
    pub disabled: Option<String>,
    /// Configure chain-specific metrics information. This will automatically add all contract
    /// addresses but will not override any set explicitly.
    /// Use `metrics_conf()` to get the metrics.
    #[serde(default)]
    pub metrics_conf: PrometheusMiddlewareConf,
}

impl ChainSetup<OutboxAddresses> {
<<<<<<< HEAD
    /// Try to convert the chain setting into an Outbox contract
    pub async fn try_into_outbox(&self, signer: Option<Signers>) -> Result<Outboxes, Report> {
=======
    /// Try to convert the chain setting into a Outbox contract
    pub async fn try_into_outbox(
        &self,
        signer: Option<Signers>,
        metrics: &CoreMetrics,
    ) -> Result<Outboxes, Report> {
>>>>>>> d687d3e2
        match &self.chain {
            ChainConf::Ethereum(conf) => Ok(OutboxVariants::Ethereum(
                OutboxBuilder {}
                    .make_with_connection(
                        conf.clone(),
                        &ContractLocator {
                            name: self.name.clone(),
                            domain: self.domain.parse().expect("invalid uint"),
                            address: self
                                .addresses
                                .outbox
                                .parse::<ethers::types::Address>()?
                                .into(),
                        },
                        signer,
                        Some((metrics.provider_metrics(), self.metrics_conf())),
                    )
                    .await?,
            )
            .into()),
        }
    }

<<<<<<< HEAD
    /// Try to convert the chain setting into an InterchainGasPaymaster contract
    pub async fn try_into_interchain_gas_paymaster(
        &self,
        signer: Option<Signers>,
    ) -> Result<InterchainGasPaymasters, Report> {
        match &self.chain {
            ChainConf::Ethereum(conf) => Ok(InterchainGasPaymasterVariants::Ethereum(
                InterchainGasPaymasterBuilder {}
                    .make_with_connection(
                        conf.clone(),
                        &ContractLocator {
                            name: self.name.clone(),
                            domain: self.domain.parse().expect("invalid uint"),
                            address: self
                                .addresses
                                .interchain_gas_paymaster
                                .parse::<ethers::types::Address>()?
                                .into(),
                        },
                        signer,
                    )
                    .await?,
            )
            .into()),
        }
=======
    /// Get a clone of the metrics conf with correctly configured contract information.
    pub fn metrics_conf(&self) -> PrometheusMiddlewareConf {
        let mut cfg = self.metrics_conf.clone();
        if let Ok(addr) = self.addresses.outbox.parse() {
            cfg.contracts.entry(addr).or_insert_with(|| ContractInfo {
                name: Some("outbox".into()),
            });
        }
        cfg
>>>>>>> d687d3e2
    }
}

impl ChainSetup<InboxAddresses> {
    /// Try to convert the chain setting into an inbox contract
    pub async fn try_into_inbox(
        &self,
        signer: Option<Signers>,
        metrics: &CoreMetrics,
    ) -> Result<Inboxes, Report> {
        match &self.chain {
            ChainConf::Ethereum(conf) => Ok(InboxVariants::Ethereum(
                InboxBuilder {}
                    .make_with_connection(
                        conf.clone(),
                        &ContractLocator {
                            name: self.name.clone(),
                            domain: self.domain.parse().expect("invalid uint"),
                            address: self
                                .addresses
                                .inbox
                                .parse::<ethers::types::Address>()?
                                .into(),
                        },
                        signer,
                        Some((metrics.provider_metrics(), self.metrics_conf.clone())),
                    )
                    .await?,
            )
            .into()),
        }
    }

    /// Try to convert the chain setting into an InboxValidatorManager contract
    pub async fn try_into_inbox_validator_manager(
        &self,
        signer: Option<Signers>,
        metrics: &CoreMetrics,
    ) -> Result<InboxValidatorManagers, Report> {
        let inbox_address = self.addresses.inbox.parse::<ethers::types::Address>()?;
        match &self.chain {
            ChainConf::Ethereum(conf) => Ok(InboxValidatorManagerVariants::Ethereum(
                InboxValidatorManagerBuilder { inbox_address }
                    .make_with_connection(
                        conf.clone(),
                        &ContractLocator {
                            name: self.name.clone(),
                            domain: self.domain.parse().expect("invalid uint"),
                            address: self
                                .addresses
                                .validator_manager
                                .parse::<ethers::types::Address>()?
                                .into(),
                        },
                        signer,
                        Some((metrics.provider_metrics(), self.metrics_conf.clone())),
                    )
                    .await?,
            )
            .into()),
        }
    }

    /// Get a clone of the metrics conf with correctly configured contract information.
    pub fn metrics_conf(&self) -> PrometheusMiddlewareConf {
        let mut cfg = self.metrics_conf.clone();
        if let Ok(addr) = self.addresses.inbox.parse() {
            cfg.contracts.entry(addr).or_insert_with(|| ContractInfo {
                name: Some("inbox".into()),
            });
        }
        if let Ok(addr) = self.addresses.validator_manager.parse() {
            cfg.contracts.entry(addr).or_insert_with(|| ContractInfo {
                name: Some("validator_manager".into()),
            });
        }
        cfg
    }
}<|MERGE_RESOLUTION|>--- conflicted
+++ resolved
@@ -9,13 +9,8 @@
 use ethers_prometheus::{ContractInfo, PrometheusMiddlewareConf};
 
 use crate::{
-<<<<<<< HEAD
-    InboxValidatorManagerVariants, InboxValidatorManagers, InboxVariants, Inboxes,
+    CoreMetrics, InboxValidatorManagerVariants, InboxValidatorManagers, InboxVariants, Inboxes,
     InterchainGasPaymasterVariants, InterchainGasPaymasters, OutboxVariants, Outboxes,
-=======
-    CoreMetrics, InboxValidatorManagerVariants, InboxValidatorManagers, InboxVariants, Inboxes,
-    OutboxVariants, Outboxes,
->>>>>>> d687d3e2
 };
 
 /// A connection to _some_ blockchain.
@@ -80,17 +75,12 @@
 }
 
 impl ChainSetup<OutboxAddresses> {
-<<<<<<< HEAD
     /// Try to convert the chain setting into an Outbox contract
-    pub async fn try_into_outbox(&self, signer: Option<Signers>) -> Result<Outboxes, Report> {
-=======
-    /// Try to convert the chain setting into a Outbox contract
     pub async fn try_into_outbox(
         &self,
         signer: Option<Signers>,
         metrics: &CoreMetrics,
     ) -> Result<Outboxes, Report> {
->>>>>>> d687d3e2
         match &self.chain {
             ChainConf::Ethereum(conf) => Ok(OutboxVariants::Ethereum(
                 OutboxBuilder {}
@@ -114,11 +104,11 @@
         }
     }
 
-<<<<<<< HEAD
     /// Try to convert the chain setting into an InterchainGasPaymaster contract
     pub async fn try_into_interchain_gas_paymaster(
         &self,
         signer: Option<Signers>,
+        metrics: &CoreMetrics,
     ) -> Result<InterchainGasPaymasters, Report> {
         match &self.chain {
             ChainConf::Ethereum(conf) => Ok(InterchainGasPaymasterVariants::Ethereum(
@@ -135,12 +125,14 @@
                                 .into(),
                         },
                         signer,
-                    )
-                    .await?,
-            )
-            .into()),
-        }
-=======
+                        Some((metrics.provider_metrics(), self.metrics_conf())),
+                    )
+                    .await?,
+            )
+            .into()),
+        }
+    }
+
     /// Get a clone of the metrics conf with correctly configured contract information.
     pub fn metrics_conf(&self) -> PrometheusMiddlewareConf {
         let mut cfg = self.metrics_conf.clone();
@@ -150,7 +142,6 @@
             });
         }
         cfg
->>>>>>> d687d3e2
     }
 }
 
