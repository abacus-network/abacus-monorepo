--- conflicted
+++ resolved
@@ -52,22 +52,13 @@
     utils::HexString,
     AbacusCommon, ContractLocator, Signers,
 };
-<<<<<<< HEAD
-use abacus_ethereum::{make_inbox_indexer, make_outbox_indexer, MetricsSubscriber};
-=======
 use abacus_ethereum::{InboxIndexerBuilder, MakeableWithProvider, OutboxIndexerBuilder};
->>>>>>> 36cb6296
 pub use chains::{ChainConf, ChainSetup, InboxAddresses, OutboxAddresses};
 
 use crate::settings::trace::TracingConfig;
 use crate::{
-<<<<<<< HEAD
     AbacusAgentCore, AbacusCommonIndexers, CachingInbox, CachingOutbox, CoreMetrics,
     InboxContracts, InboxValidatorManagers, OutboxIndexers,
-=======
-    AbacusAgentCore, AbacusCommonIndexers, CachingInbox, CachingOutbox, InboxContracts,
-    InboxValidatorManagers, OutboxIndexers,
->>>>>>> 36cb6296
 };
 
 /// Chain configuartion
@@ -316,12 +307,6 @@
                             .into(),
                     },
                     signer,
-<<<<<<< HEAD
-                    self.index.from(),
-                    self.index.chunk_size(),
-                    metrics,
-=======
->>>>>>> 36cb6296
                 )
                 .await?,
             )),
@@ -354,12 +339,6 @@
                             .into(),
                     },
                     signer,
-<<<<<<< HEAD
-                    self.index.from(),
-                    self.index.chunk_size(),
-                    metrics,
-=======
->>>>>>> 36cb6296
                 )
                 .await?,
             )),
