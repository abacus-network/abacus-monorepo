use abacus_core::{
    accumulator::merkle::Proof, db::AbacusDB, AbacusMessage, ChainCommunicationError,
    MessageStatus, TxOutcome,
};
use abacus_core::{AbacusCommon, Checkpoint, Inbox, SignedCheckpoint};
use abacus_test::mocks::inbox::MockInboxContract;
use async_trait::async_trait;
use color_eyre::eyre::Result;
use ethers::core::types::H256;

use abacus_ethereum::EthereumInbox;
use std::str::FromStr;
use std::sync::Arc;
use tokio::task::JoinHandle;
use tracing::instrument::Instrumented;
use tracing::{info_span, Instrument};

use crate::{AbacusCommonIndexers, ContractSync, ContractSyncMetrics, IndexSettings};

/// Caching inbox type
#[derive(Debug)]
pub struct CachingInbox {
    inbox: Inboxes,
    db: AbacusDB,
    indexer: Arc<AbacusCommonIndexers>,
}

impl std::fmt::Display for CachingInbox {
    fn fmt(&self, f: &mut std::fmt::Formatter<'_>) -> std::fmt::Result {
        write!(f, "{:?}", self)
    }
}

impl CachingInbox {
    /// Instantiate new CachingInbox
    pub fn new(inbox: Inboxes, db: AbacusDB, indexer: Arc<AbacusCommonIndexers>) -> Self {
        Self { inbox, db, indexer }
    }

    /// Return handle on inbox object
    pub fn inbox(&self) -> Inboxes {
        self.inbox.clone()
    }

    /// Return handle on AbacusDB
    pub fn db(&self) -> AbacusDB {
        self.db.clone()
    }

    /// Spawn a task that syncs the CachingInbox's db with the on-chain event
    /// data
    pub fn sync(
        &self,
        agent_name: String,
        index_settings: IndexSettings,
        metrics: ContractSyncMetrics,
    ) -> Instrumented<JoinHandle<Result<()>>> {
        let span = info_span!("InboxContractSync", self = %self);

        let sync = ContractSync::new(
            agent_name,
            String::from_str(self.inbox.name()).expect("!string"),
            self.db.clone(),
            self.indexer.clone(),
            index_settings,
            metrics,
        );

        tokio::spawn(async move {
            let _ = sync.sync_checkpoints().await?;
            Ok(())
        })
        .instrument(span)
    }
}

#[async_trait]
impl Inbox for CachingInbox {
    async fn remote_domain(&self) -> Result<u32, ChainCommunicationError> {
        self.inbox.remote_domain().await
    }

    async fn prove(&self, proof: &Proof) -> Result<TxOutcome, ChainCommunicationError> {
        self.inbox.prove(proof).await
    }

    async fn process(&self, message: &AbacusMessage) -> Result<TxOutcome, ChainCommunicationError> {
        self.inbox.process(message).await
    }

    async fn message_status(&self, leaf: H256) -> Result<MessageStatus, ChainCommunicationError> {
        self.inbox.message_status(leaf).await
    }

    async fn submit_checkpoint(
        &self,
        signed_checkpoint: &SignedCheckpoint,
    ) -> Result<TxOutcome, ChainCommunicationError> {
        self.inbox.submit_checkpoint(signed_checkpoint).await
    }
}

#[async_trait]
impl AbacusCommon for CachingInbox {
    fn name(&self) -> &str {
        self.inbox.name()
    }

    fn local_domain(&self) -> u32 {
        self.inbox.local_domain()
    }

    async fn status(&self, txid: H256) -> Result<Option<TxOutcome>, ChainCommunicationError> {
        self.inbox.status(txid).await
    }

    async fn validator_manager(&self) -> Result<H256, ChainCommunicationError> {
        self.inbox.validator_manager().await
    }

    async fn checkpointed_root(&self) -> Result<H256, ChainCommunicationError> {
        self.inbox.checkpointed_root().await
    }

<<<<<<< HEAD
    async fn latest_checkpoint(&self) -> Result<Checkpoint, ChainCommunicationError> {
        self.inbox.latest_checkpoint().await
=======
    async fn latest_checkpoint(
        &self,
        maybe_lag: Option<u64>,
    ) -> Result<Checkpoint, ChainCommunicationError> {
        self.inbox.latest_checkpoint(maybe_lag).await
>>>>>>> c960f9f9
    }
}

#[derive(Debug, Clone)]
/// Arc wrapper for InboxVariants enum
pub struct Inboxes(Arc<InboxVariants>);

impl From<InboxVariants> for Inboxes {
    fn from(homes: InboxVariants) -> Self {
        Self(Arc::new(homes))
    }
}

impl std::ops::Deref for Inboxes {
    type Target = Arc<InboxVariants>;

    fn deref(&self) -> &Self::Target {
        &self.0
    }
}

impl std::ops::DerefMut for Inboxes {
    fn deref_mut(&mut self) -> &mut Self::Target {
        &mut self.0
    }
}

/// Inbox type
#[derive(Debug)]
pub enum InboxVariants {
    /// Ethereum inbox contract
    Ethereum(Box<dyn Inbox>),
    /// Mock inbox contract
    Mock(Box<MockInboxContract>),
    /// Other inbox variant
    Other(Box<dyn Inbox>),
}

impl InboxVariants {
    /// Calls checkpoint on mock variant. Should
    /// only be used during tests.
    #[doc(hidden)]
    pub fn checkpoint(&mut self) {
        if let InboxVariants::Mock(inbox) = self {
            inbox.checkpoint();
        } else {
            panic!("Inbox should be mock variant!");
        }
    }
}

impl<M> From<EthereumInbox<M>> for Inboxes
where
    M: ethers::providers::Middleware + 'static,
{
    fn from(inbox: EthereumInbox<M>) -> Self {
        InboxVariants::Ethereum(Box::new(inbox)).into()
    }
}

impl From<MockInboxContract> for Inboxes {
    fn from(inbox: MockInboxContract) -> Self {
        InboxVariants::Mock(Box::new(inbox)).into()
    }
}

impl From<Box<dyn Inbox>> for Inboxes {
    fn from(inbox: Box<dyn Inbox>) -> Self {
        InboxVariants::Other(inbox).into()
    }
}

#[async_trait]
impl Inbox for InboxVariants {
    async fn remote_domain(&self) -> Result<u32, ChainCommunicationError> {
        match self {
            InboxVariants::Ethereum(inbox) => inbox.remote_domain().await,
            InboxVariants::Mock(mock_inbox) => mock_inbox.remote_domain().await,
            InboxVariants::Other(inbox) => inbox.remote_domain().await,
        }
    }

    async fn prove(&self, proof: &Proof) -> Result<TxOutcome, ChainCommunicationError> {
        match self {
            InboxVariants::Ethereum(inbox) => inbox.prove(proof).await,
            InboxVariants::Mock(mock_inbox) => mock_inbox.prove(proof).await,
            InboxVariants::Other(inbox) => inbox.prove(proof).await,
        }
    }

    async fn process(&self, message: &AbacusMessage) -> Result<TxOutcome, ChainCommunicationError> {
        match self {
            InboxVariants::Ethereum(inbox) => inbox.process(message).await,
            InboxVariants::Mock(mock_inbox) => mock_inbox.process(message).await,
            InboxVariants::Other(inbox) => inbox.process(message).await,
        }
    }

    async fn message_status(&self, leaf: H256) -> Result<MessageStatus, ChainCommunicationError> {
        match self {
            InboxVariants::Ethereum(inbox) => inbox.message_status(leaf).await,
            InboxVariants::Mock(mock_inbox) => mock_inbox.message_status(leaf).await,
            InboxVariants::Other(inbox) => inbox.message_status(leaf).await,
        }
    }

    async fn prove_and_process(
        &self,
        message: &AbacusMessage,
        proof: &Proof,
    ) -> Result<TxOutcome, ChainCommunicationError> {
        match self {
            InboxVariants::Ethereum(inbox) => inbox.prove_and_process(message, proof).await,
            InboxVariants::Mock(mock_inbox) => mock_inbox.prove_and_process(message, proof).await,
            InboxVariants::Other(inbox) => inbox.prove_and_process(message, proof).await,
        }
    }

    async fn submit_checkpoint(
        &self,
        signed_checkpoint: &SignedCheckpoint,
    ) -> Result<TxOutcome, ChainCommunicationError> {
        match self {
            InboxVariants::Ethereum(inbox) => inbox.submit_checkpoint(signed_checkpoint).await,
            InboxVariants::Mock(mock_inbox) => {
                mock_inbox.submit_checkpoint(signed_checkpoint).await
            }
            InboxVariants::Other(inbox) => inbox.submit_checkpoint(signed_checkpoint).await,
        }
    }
}

#[async_trait]
impl AbacusCommon for InboxVariants {
    fn name(&self) -> &str {
        match self {
            InboxVariants::Ethereum(inbox) => inbox.name(),
            InboxVariants::Mock(mock_inbox) => mock_inbox.name(),
            InboxVariants::Other(inbox) => inbox.name(),
        }
    }

    fn local_domain(&self) -> u32 {
        match self {
            InboxVariants::Ethereum(inbox) => inbox.local_domain(),
            InboxVariants::Mock(mock_inbox) => mock_inbox.local_domain(),
            InboxVariants::Other(inbox) => inbox.local_domain(),
        }
    }

    async fn status(&self, txid: H256) -> Result<Option<TxOutcome>, ChainCommunicationError> {
        match self {
            InboxVariants::Ethereum(inbox) => inbox.status(txid).await,
            InboxVariants::Mock(mock_inbox) => mock_inbox.status(txid).await,
            InboxVariants::Other(inbox) => inbox.status(txid).await,
        }
    }

    async fn validator_manager(&self) -> Result<H256, ChainCommunicationError> {
        match self {
            InboxVariants::Ethereum(inbox) => inbox.validator_manager().await,
            InboxVariants::Mock(mock_inbox) => mock_inbox.validator_manager().await,
            InboxVariants::Other(inbox) => inbox.validator_manager().await,
        }
    }

    async fn checkpointed_root(&self) -> Result<H256, ChainCommunicationError> {
        match self {
            InboxVariants::Ethereum(inbox) => inbox.checkpointed_root().await,
            InboxVariants::Mock(mock_inbox) => mock_inbox.checkpointed_root().await,
            InboxVariants::Other(inbox) => inbox.checkpointed_root().await,
        }
    }

<<<<<<< HEAD
    async fn latest_checkpoint(&self) -> Result<Checkpoint, ChainCommunicationError> {
        match self {
            InboxVariants::Ethereum(inbox) => inbox.latest_checkpoint().await,
            InboxVariants::Mock(mock_inbox) => mock_inbox.latest_checkpoint().await,
            InboxVariants::Other(inbox) => inbox.latest_checkpoint().await,
=======
    async fn latest_checkpoint(
        &self,
        maybe_lag: Option<u64>,
    ) -> Result<Checkpoint, ChainCommunicationError> {
        match self {
            InboxVariants::Ethereum(inbox) => inbox.latest_checkpoint(maybe_lag).await,
            InboxVariants::Mock(mock_inbox) => mock_inbox.latest_checkpoint(maybe_lag).await,
            InboxVariants::Other(inbox) => inbox.latest_checkpoint(maybe_lag).await,
>>>>>>> c960f9f9
        }
    }
}<|MERGE_RESOLUTION|>--- conflicted
+++ resolved
@@ -122,16 +122,11 @@
         self.inbox.checkpointed_root().await
     }
 
-<<<<<<< HEAD
-    async fn latest_checkpoint(&self) -> Result<Checkpoint, ChainCommunicationError> {
-        self.inbox.latest_checkpoint().await
-=======
     async fn latest_checkpoint(
         &self,
         maybe_lag: Option<u64>,
     ) -> Result<Checkpoint, ChainCommunicationError> {
         self.inbox.latest_checkpoint(maybe_lag).await
->>>>>>> c960f9f9
     }
 }
 
@@ -306,13 +301,6 @@
         }
     }
 
-<<<<<<< HEAD
-    async fn latest_checkpoint(&self) -> Result<Checkpoint, ChainCommunicationError> {
-        match self {
-            InboxVariants::Ethereum(inbox) => inbox.latest_checkpoint().await,
-            InboxVariants::Mock(mock_inbox) => mock_inbox.latest_checkpoint().await,
-            InboxVariants::Other(inbox) => inbox.latest_checkpoint().await,
-=======
     async fn latest_checkpoint(
         &self,
         maybe_lag: Option<u64>,
@@ -321,7 +309,6 @@
             InboxVariants::Ethereum(inbox) => inbox.latest_checkpoint(maybe_lag).await,
             InboxVariants::Mock(mock_inbox) => mock_inbox.latest_checkpoint(maybe_lag).await,
             InboxVariants::Other(inbox) => inbox.latest_checkpoint(maybe_lag).await,
->>>>>>> c960f9f9
         }
     }
 }