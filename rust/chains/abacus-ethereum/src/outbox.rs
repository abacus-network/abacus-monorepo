--- conflicted
+++ resolved
@@ -216,10 +216,6 @@
     }
 
     #[tracing::instrument(err, skip(self))]
-<<<<<<< HEAD
-    async fn latest_checkpoint(&self) -> Result<Checkpoint, ChainCommunicationError> {
-        let (root, index) = self.contract.latest_checkpoint().call().await?;
-=======
     async fn latest_checkpoint(
         &self,
         maybe_lag: Option<u64>,
@@ -239,7 +235,6 @@
             None => base_call,
         };
         let (root, index) = call_with_lag.call().await?;
->>>>>>> c960f9f9
         Ok(Checkpoint {
             outbox_domain: self.domain,
             root: root.into(),
