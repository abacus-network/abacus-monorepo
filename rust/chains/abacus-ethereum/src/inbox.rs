--- conflicted
+++ resolved
@@ -9,15 +9,6 @@
 use eyre::Result;
 use tracing::instrument;
 
-<<<<<<< HEAD
-use abacus_core::{accumulator::merkle::Proof, MessageStatus, *};
-use abacus_core::{
-    AbacusCommon, AbacusCommonIndexer, AbacusMessage, ChainCommunicationError, Checkpoint,
-    CheckpointMeta, CheckpointWithMeta, ContractLocator, Inbox, TxOutcome,
-};
-
-use crate::report_tx::report_tx;
-=======
 use abacus_core::{
     accumulator::merkle::Proof, AbacusCommon, AbacusCommonIndexer, AbacusMessage,
     ChainCommunicationError, Checkpoint, CheckpointMeta, CheckpointWithMeta, ContractLocator,
@@ -25,8 +16,7 @@
 };
 
 use crate::trait_builder::MakeableWithProvider;
-use crate::tx::report_tx;
->>>>>>> 36cb6296
+use crate::tx::report_tx::report_tx;
 
 abigen!(
     EthereumInboxInternal,
@@ -306,12 +296,8 @@
         );
         let gas = tx.estimate_gas().await?.saturating_add(U256::from(100000));
         let gassed = tx.gas(gas);
-<<<<<<< HEAD
         let receipt = report_tx(gassed).await?;
         Ok(receipt.into())
-=======
-        Ok(report_tx(gassed).await?.into())
->>>>>>> 36cb6296
     }
 
     #[tracing::instrument(err)]
