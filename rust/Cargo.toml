cargo-features = ["edition2021"]

[workspace]

members = [
    "abacus-core",
    "abacus-base",
    "abacus-cli",
    "abacus-test",
    "chains/abacus-ethereum",
    "agents/kathy",
    "agents/validator",
    "agents/relayer",
<<<<<<< HEAD
    "tools/kms-cli",
    "tools/abacus-cli",
    "tools/balance-exporter",
    "ethers-prometheus"
=======
>>>>>>> 4cd549b7
]<|MERGE_RESOLUTION|>--- conflicted
+++ resolved
@@ -11,11 +11,5 @@
     "agents/kathy",
     "agents/validator",
     "agents/relayer",
-<<<<<<< HEAD
-    "tools/kms-cli",
-    "tools/abacus-cli",
-    "tools/balance-exporter",
     "ethers-prometheus"
-=======
->>>>>>> 4cd549b7
 ]