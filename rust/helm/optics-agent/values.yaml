--- conflicted
+++ resolved
@@ -53,16 +53,7 @@
     rpcStyle: # "ethereum"
     connectionType: # "http"
     # -- Connection string pointing to an RPC endpoint for the home chain
-<<<<<<< HEAD
-    connectionUrl: # "https://kovan.infura.io/v3/<KEY>"
-  aws:
-    # accessKeyId: ""
-    # secretAccessKey: ""
-=======
-    # -- How close to the tip state should be considered "finalized"
-    tipBuffer: # 10
   aws: # true | false
->>>>>>> 46bd6793
 
   # -- Replica chain overrides, a sequence
   replicaChains:
